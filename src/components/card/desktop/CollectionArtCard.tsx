import React, { useCallback, useState } from 'react'

import { PopupMenu } from '@audius/stems'
import cn from 'classnames'
import { push as pushRoute } from 'connected-react-router'
import { connect } from 'react-redux'
import { Dispatch } from 'redux'

import { ReactComponent as IconKebabHorizontal } from 'assets/img/iconKebabHorizontal.svg'
import placeholderArt from 'assets/img/imageBlank2x.png'
import ArtistPopover from 'components/artist/ArtistPopover'
import DynamicImage from 'components/dynamic-image/DynamicImage'
import PerspectiveCard from 'components/perspective-card/PerspectiveCard'
import RepostFavoritesStats, {
  Size
} from 'components/repost-favorites-stats/RepostFavoritesStats'
<<<<<<< HEAD
=======
import Menu, { MenuType } from 'containers/menu/Menu'
>>>>>>> 9b125ba3
import { useCollectionCoverArt } from 'hooks/useImageSize'
import { ID } from 'models/common/Identifiers'
import { SquareSizes } from 'models/common/ImageSizes'
import { getUserId } from 'store/account/selectors'
import {
  setUsers,
  setVisibility
} from 'store/application/ui/userListModal/slice'
import {
  UserListType,
  UserListEntityType
} from 'store/application/ui/userListModal/types'
import { getCollection } from 'store/cache/collections/selectors'
import { getUserFromCollection } from 'store/cache/users/selectors'
import { AppState } from 'store/types'
import { playlistPage, albumPage, profilePage } from 'utils/route'
import { withNullGuard } from 'utils/withNullGuard'

import styles from './CollectionArtCard.module.css'
import { useMenuItems } from 'hooks/useMenuItems/useMenuItems'

type OwnProps = {
  className?: string
  id: ID
  index: number
  isLoading?: boolean
  setDidLoad?: (index: number) => void
}

type CollectionArtCardProps = OwnProps &
  ReturnType<typeof mapStateToProps> &
  ReturnType<typeof mapDispatchToProps>

const g = withNullGuard((props: CollectionArtCardProps) => {
  const { collection, user } = props
  if (collection && user) {
    return {
      ...props,
      collection,
      user
    }
  }
})

const CollectionArtCard = g(
  ({
    className,
    index,
    isLoading,
    setDidLoad,
    collection,
    user,
    currentUserId,
    setRepostUsers,
    setFavoriteUsers,
    setModalVisibility,
    goToRoute
  }) => {
    const {
      playlist_id,
      playlist_name,
      is_album,
      _cover_art_sizes,
      has_current_user_reposted,
      has_current_user_saved,
      repost_count,
      save_count
    } = collection
    const { user_id, name, handle } = user

    const [isPerspectiveDisabled, setIsPerspectiveDisabled] = useState(false)

    const menuItemOptions = useMenuItems('collection', {
      handle,
      id: playlist_id,
      title: playlist_name,
      isOwner: currentUserId === user_id,
      // includeShare: true,
      // includeRepost: true,
      // includeSave: true,
      // includeVisitPage: true,
      isFavorited: has_current_user_saved,
      isReposted: has_current_user_reposted
    })

    const menuItems = [menuItemOptions.share]

    const goToCollection = useCallback(() => {
      if (isPerspectiveDisabled) return
      const link = is_album
        ? albumPage(handle, playlist_name, playlist_id)
        : playlistPage(handle, playlist_name, playlist_id)
      goToRoute(link)
    }, [
      is_album,
      handle,
      playlist_name,
      playlist_id,
      goToRoute,
      isPerspectiveDisabled
    ])

    const goToProfile = useCallback(() => {
      const link = profilePage(handle)
      goToRoute(link)
    }, [handle, goToRoute])

    const onClickReposts = useCallback(() => {
      setRepostUsers(playlist_id)
      setModalVisibility()
    }, [setRepostUsers, setModalVisibility, playlist_id])

    const onClickFavorites = useCallback(() => {
      setFavoriteUsers(playlist_id)
      setModalVisibility()
    }, [setFavoriteUsers, setModalVisibility, playlist_id])

    const image = useCollectionCoverArt(
      playlist_id,
      _cover_art_sizes,
      SquareSizes.SIZE_480_BY_480,
      placeholderArt
    )
    if (image && setDidLoad) setDidLoad(index)

<<<<<<< HEAD
=======
    const menu = {
      type: (is_album ? 'album' : 'playlist') as MenuType,
      handle,
      playlistId: playlist_id,
      playlistName: playlist_name,
      isOwner: currentUserId === user_id,
      includeShare: true,
      includeRepost: true,
      includeSave: true,
      includeVisitPage: true,
      isFavorited: has_current_user_saved,
      isReposted: has_current_user_reposted,
      metadata: collection,
      name: playlist_name
    }

>>>>>>> 9b125ba3
    return (
      <div className={cn(styles.card, className)}>
        <PerspectiveCard
          onClick={goToCollection}
          isDisabled={isPerspectiveDisabled}
          className={styles.perspectiveCard}
        >
          <DynamicImage
            wrapperClassName={styles.coverArt}
            image={isLoading ? '' : image}
          >
<<<<<<< HEAD
            <PopupMenu
              items={menuItems}
              onClose={() => setIsPerspectiveDisabled(false)}
              renderTrigger={(ref, triggerPopup) => (
=======
            <Menu menu={menu} onClose={() => setIsPerspectiveDisabled(false)}>
              {(ref, triggerPopup) => (
>>>>>>> 9b125ba3
                <div
                  onClick={e => {
                    e.stopPropagation()
                    setIsPerspectiveDisabled(true)
                    triggerPopup()
                  }}
                  className={styles.iconKebabHorizontalWrapper}
                >
                  <IconKebabHorizontal
                    className={styles.iconKebabHorizontal}
                    ref={ref}
                  />
                </div>
              )}
            />
          </DynamicImage>
        </PerspectiveCard>
        <div className={styles.playlistName} onClick={goToCollection}>
          {playlist_name}
        </div>
        <div className={styles.nameWrapper}>
          <ArtistPopover handle={handle}>
            <span className={styles.userName} onClick={goToProfile}>
              {name}
            </span>
          </ArtistPopover>
        </div>
        <RepostFavoritesStats
          isUnlisted={false}
          size={Size.SMALL}
          repostCount={repost_count}
          saveCount={save_count}
          onClickReposts={onClickReposts}
          onClickFavorites={onClickFavorites}
          className={styles.statsWrapper}
        />
      </div>
    )
  }
)

function mapStateToProps(state: AppState, ownProps: OwnProps) {
  return {
    collection: getCollection(state, { id: ownProps.id }),
    user: getUserFromCollection(state, { id: ownProps.id }),
    currentUserId: getUserId(state)
  }
}

function mapDispatchToProps(dispatch: Dispatch) {
  return {
    setRepostUsers: (trackID: ID) =>
      dispatch(
        setUsers({
          userListType: UserListType.REPOST,
          entityType: UserListEntityType.COLLECTION,
          id: trackID
        })
      ),
    setFavoriteUsers: (trackID: ID) =>
      dispatch(
        setUsers({
          userListType: UserListType.FAVORITE,
          entityType: UserListEntityType.COLLECTION,
          id: trackID
        })
      ),
    setModalVisibility: () => dispatch(setVisibility(true)),
    goToRoute: (route: string) => dispatch(pushRoute(route))
  }
}

export default connect(mapStateToProps, mapDispatchToProps)(CollectionArtCard)<|MERGE_RESOLUTION|>--- conflicted
+++ resolved
@@ -14,10 +14,6 @@
 import RepostFavoritesStats, {
   Size
 } from 'components/repost-favorites-stats/RepostFavoritesStats'
-<<<<<<< HEAD
-=======
-import Menu, { MenuType } from 'containers/menu/Menu'
->>>>>>> 9b125ba3
 import { useCollectionCoverArt } from 'hooks/useImageSize'
 import { ID } from 'models/common/Identifiers'
 import { SquareSizes } from 'models/common/ImageSizes'
@@ -143,25 +139,6 @@
     )
     if (image && setDidLoad) setDidLoad(index)
 
-<<<<<<< HEAD
-=======
-    const menu = {
-      type: (is_album ? 'album' : 'playlist') as MenuType,
-      handle,
-      playlistId: playlist_id,
-      playlistName: playlist_name,
-      isOwner: currentUserId === user_id,
-      includeShare: true,
-      includeRepost: true,
-      includeSave: true,
-      includeVisitPage: true,
-      isFavorited: has_current_user_saved,
-      isReposted: has_current_user_reposted,
-      metadata: collection,
-      name: playlist_name
-    }
-
->>>>>>> 9b125ba3
     return (
       <div className={cn(styles.card, className)}>
         <PerspectiveCard
@@ -173,15 +150,10 @@
             wrapperClassName={styles.coverArt}
             image={isLoading ? '' : image}
           >
-<<<<<<< HEAD
             <PopupMenu
               items={menuItems}
               onClose={() => setIsPerspectiveDisabled(false)}
               renderTrigger={(ref, triggerPopup) => (
-=======
-            <Menu menu={menu} onClose={() => setIsPerspectiveDisabled(false)}>
-              {(ref, triggerPopup) => (
->>>>>>> 9b125ba3
                 <div
                   onClick={e => {
                     e.stopPropagation()
