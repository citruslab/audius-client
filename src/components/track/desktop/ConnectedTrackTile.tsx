--- conflicted
+++ resolved
@@ -163,31 +163,6 @@
     }
 
     const renderOverflowMenu = () => {
-<<<<<<< HEAD
-=======
-      const menu: Omit<TrackMenuProps, 'children'> = {
-        extraMenuItems: [],
-        handle: handle,
-        includeAddToPlaylist: true,
-        includeArtistPick: handle === userHandle,
-        includeEdit: handle === userHandle,
-        includeEmbed: true,
-        includeFavorite: false,
-        includeRepost: false,
-        includeShare: false,
-        includeTrackPage: true,
-        isArtistPick: isArtistPick,
-        isDeleted: is_delete,
-        isFavorited,
-        isOwner,
-        isReposted,
-        trackId: trackId,
-        trackTitle: title,
-        trackPermalink: permalink,
-        type: 'track'
-      }
-
->>>>>>> 9b125ba3
       return (
         <PopupMenu
           items={[
